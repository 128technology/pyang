--- conflicted
+++ resolved
@@ -2866,6 +2866,13 @@
         self.substmts = []
         """the statement's substatements; a list of Statements"""
 
+    def __str__(self):
+        return '%s %s' % (self.keyword, self.arg)
+
+    def __repr__(self):
+        return '<pyang.%s \'%s\' at %#x>' % (self.__class__.__name__,
+                                             self.__str__(), id(self))
+        
     def search(self, keyword, children=None, arg=None):
         """Return list of receiver's substmts with `keyword`.
         """
@@ -2936,8 +2943,6 @@
                x.pprint(indent + ' ', f)
            print(indent + '--- END i_children ---')
 
-<<<<<<< HEAD
-
 class ModSubmodStatement(Statement):
     __slots__ = (
         # see v_init_module()
@@ -3116,15 +3121,6 @@
     # all other keywords can use generic Statement class
 }
 
-=======
-    def __str__(self):
-        return '%s %s' % (self.keyword, self.arg)
-
-    def __repr__(self):
-        return '<pyang.%s \'%s\' at %#x>' % (self.__class__.__name__,
-                                             self.__str__(), id(self))
->>>>>>> 2371aedf
-
 def print_tree(stmt, substmts=True, i_children=True, indent=0):
     istr = "  "
     print("%s%s %s      %s %s" % (indent * istr, stmt.keyword,
